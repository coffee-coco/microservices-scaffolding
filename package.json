{
  "name": "microservices-scaffolding",
<<<<<<< HEAD
  "version": "1.0.20",
=======
  "version": "1.0.21",
>>>>>>> 7c95a979
  "description": "",
  "main": "index.js",
  "scripts": {
    "preinstall": "pip install checkov",
    "test": "jest",
    "lint": "eslint .",
<<<<<<< HEAD
    "release": "standard-version && git add . && git commit -m 'chore(release): publish new version' && git push --follow-tags origin develop",
    "develop": "node -e \"const pkg=require('./package.json'); console.log('git add . && git commit -m \\'chore(release): publish new version ' + pkg.version + '\\' && git push --follow-tags origin develop')\" | sh",
=======
    "release": "standard-version && node sync-version.js",
    "develop": "node -e \"const pkg=require('./package.json'); console.log('git add . && git commit -m \\'chore(release): publish new version ' + pkg.version + '\\' && git push --follow-tags origin main')\" | sh",
>>>>>>> 7c95a979
    "docker:build": "docker build -t ghcr.io/coffee-coco/microservices-scaffolding:latest -t ghcr.io/coffee-coco/microservices-scaffolding:$(node -p -e \"require('./package.json').version\") .",
    "docker:push": "docker push ghcr.io/coffee-coco/microservices-scaffolding:latest && docker push ghcr.io/coffee-coco/microservices-scaffolding:$(node -p -e \"require('./package.json').version\")",
    "docker:publish": "npm run release && npm run test && npm run docker:build && npm run docker:push",
    "checkov": "checkov -d ."
  },
  "keywords": [],
  "author": "",
  "license": "ISC",
  "dependencies": {
    "express": "^4.21.2",
    "jsonwebtoken": "^9.0.2"
  },
  "devDependencies": {
    "@eslint/js": "^9.24.0",
    "eslint": "^9.24.0",
    "globals": "^16.0.0",
    "jest": "^29.7.0",
    "standard-version": "^9.5.0",
    "supertest": "^7.1.0"
  }
}<|MERGE_RESOLUTION|>--- conflicted
+++ resolved
@@ -1,23 +1,14 @@
 {
   "name": "microservices-scaffolding",
-<<<<<<< HEAD
-  "version": "1.0.20",
-=======
   "version": "1.0.21",
->>>>>>> 7c95a979
   "description": "",
   "main": "index.js",
   "scripts": {
     "preinstall": "pip install checkov",
     "test": "jest",
     "lint": "eslint .",
-<<<<<<< HEAD
-    "release": "standard-version && git add . && git commit -m 'chore(release): publish new version' && git push --follow-tags origin develop",
-    "develop": "node -e \"const pkg=require('./package.json'); console.log('git add . && git commit -m \\'chore(release): publish new version ' + pkg.version + '\\' && git push --follow-tags origin develop')\" | sh",
-=======
     "release": "standard-version && node sync-version.js",
     "develop": "node -e \"const pkg=require('./package.json'); console.log('git add . && git commit -m \\'chore(release): publish new version ' + pkg.version + '\\' && git push --follow-tags origin main')\" | sh",
->>>>>>> 7c95a979
     "docker:build": "docker build -t ghcr.io/coffee-coco/microservices-scaffolding:latest -t ghcr.io/coffee-coco/microservices-scaffolding:$(node -p -e \"require('./package.json').version\") .",
     "docker:push": "docker push ghcr.io/coffee-coco/microservices-scaffolding:latest && docker push ghcr.io/coffee-coco/microservices-scaffolding:$(node -p -e \"require('./package.json').version\")",
     "docker:publish": "npm run release && npm run test && npm run docker:build && npm run docker:push",
